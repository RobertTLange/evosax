from typing import Optional, Type

import jax
import jax.numpy as jnp
from chex import Array, ArrayTree, PRNGKey
from flax.struct import dataclass

from evosax.strategies.cma_es import (
    get_cma_elite_weights,
    update_p_c,
    update_p_sigma,
    sample,
    update_sigma,
    update_covariance,
    EvoParams,
    CMA_ES,
)
from evosax.utils.eigen_decomp import full_eigen_decomp
from evosax.utils.kernel import Kernel, RBF


@dataclass
class EvoState:
    p_sigma: Array
    p_c: Array
    C: Array
    D: Optional[Array]
    B: Optional[Array]
    mean: Array
    sigma: Array
    weights: Array
    weights_truncated: Array
    best_member: Array
    best_fitness: float = jnp.finfo(jnp.float32).max
    gen_counter: int = 0
    bandwidth: float = 1.0
    alpha: float = 1.0


class SV_CMA_ES(CMA_ES):
    def __init__(
        self,
        npop: int,
        subpopsize: int,
        kernel: Type[Kernel] = RBF,
        num_dims: Optional[int] = None,
        pholder_params: Optional[ArrayTree | Array] = None,
        elite_ratio: float = 0.5,
        sigma_init: float = 1.0,
        mean_decay: float = 0.0,
        n_devices: Optional[int] = None,
        **fitness_kwargs: bool | int | float
    ):
        """Stein Variational CMA-ES (Braun et al., 2024)
        Reference: https://arxiv.org/abs/2410.10390"""
        self.npop = npop
        self.subpopsize = subpopsize
        popsize = int(npop * subpopsize)
        super().__init__(
            popsize,
            num_dims,
            pholder_params,
            elite_ratio,
            sigma_init,
            mean_decay,
            n_devices,
            **fitness_kwargs
        )
        self.elite_popsize = max(1, int(self.subpopsize * self.elite_ratio))
        self.strategy_name = "SV_CMA_ES"
        self.kernel = kernel()

    def initialize_strategy(self, rng: PRNGKey, params: EvoParams) -> EvoState:
        """`initialize` the evolution strategy."""
        weights, weights_truncated, _, _, _ = get_cma_elite_weights(
            self.subpopsize, self.elite_popsize, self.num_dims, self.max_dims_sq
        )
        # Initialize evolution paths & covariance matrix
        initialization = jax.random.uniform(
            rng,
            (self.npop, self.num_dims),
            minval=params.init_min,
            maxval=params.init_max,
        )

        state = EvoState(
            p_sigma=jnp.zeros((self.npop, self.num_dims)),
            p_c=jnp.zeros((self.npop, self.num_dims)),
            sigma=jnp.ones(self.npop) * params.sigma_init,
            mean=initialization,
            C=jnp.tile(jnp.eye(self.num_dims), (self.npop, 1, 1)),
            D=None,
            B=None,
            weights=weights,
            weights_truncated=weights_truncated,
            best_member=initialization[0],  # Take any random member of the means
        )
        return state

    def ask_strategy(
        self, rng: PRNGKey, state: EvoState, params: EvoParams
    ) -> [Array, EvoState]:
        """`ask` for new parameter candidates to evaluate next."""
<<<<<<< HEAD
        Cs, Bs, Ds = jax.vmap(full_eigen_decomp, (0, 0, 0, None))(
            state.C, state.B, state.D
        )
=======
        Cs, Bs, Ds = jax.vmap(full_eigen_decomp, (0, 0, 0))(state.C, state.B, state.D)
>>>>>>> cae0e927
        keys = jax.random.split(rng, num=self.npop)
        x = jax.vmap(sample, (0, 0, 0, 0, 0, None, None))(
            keys,
            state.mean,
            state.sigma,
            Bs,
            Ds,
            self.num_dims,
            self.subpopsize,
        )

        # Reshape for evaluation
        x = x.reshape(self.popsize, self.num_dims)

        return x, state.replace(C=Cs, B=Bs, D=Ds)

    def tell_strategy(
        self,
        x: Array,
        fitness: Array,
        state: EvoState,
        params: EvoParams,
    ) -> EvoState:
        """`tell` performance data for strategy state update."""
        x = x.reshape(self.npop, self.subpopsize, self.num_dims)
        fitness = fitness.reshape(self.npop, self.subpopsize)

        # Compute grads
        y_ks, y_ws = jax.vmap(cmaes_grad, (0, 0, 0, 0, None))(
            x, fitness, state.mean, state.sigma, state.weights_truncated
        )

        # Compute kernel grads
        bandwidth = state.bandwidth
        kernel_grads = jax.vmap(
            lambda xi: jnp.mean(
                jax.vmap(lambda xj: jax.grad(self.kernel)(xj, xi, bandwidth))(
                    state.mean
                ),
                axis=0,
            )
        )(state.mean)

        # Update means using the kernel gradients
        alpha = state.alpha
        projected_steps = y_ws + alpha * kernel_grads / state.sigma[:, None]
        means = state.mean + params.c_m * state.sigma[:, None] * projected_steps

        # Search distribution updates
        p_sigmas, C_2s, Cs, Bs, Ds = jax.vmap(
            update_p_sigma, (0, 0, 0, 0, 0, None, None, None)
        )(
            state.C,
            state.B,
            state.D,
            state.p_sigma,
            projected_steps,
            params.c_sigma,
            params.mu_eff,
            state.gen_counter,
        )

        p_cs, norms_p_sigma, h_sigmas = jax.vmap(
            update_p_c, (0, 0, 0, None, 0, None, None, None, None)
        )(
            means,
            p_sigmas,
            state.p_c,
            state.gen_counter + 1,
            projected_steps,
            params.c_sigma,
            params.chi_n,
            params.c_c,
            params.mu_eff,
        )

        Cs = jax.vmap(update_covariance, (0, 0, 0, 0, 0, 0, None, None, None, None))(
            means,
            p_cs,
            Cs,
            y_ks,
            h_sigmas,
            C_2s,
            state.weights,
            params.c_c,
            params.c_1,
            params.c_mu,
        )

        sigmas = jax.vmap(update_sigma, (0, 0, None, None, None))(
            state.sigma,
            norms_p_sigma,
            params.c_sigma,
            params.d_sigma,
            params.chi_n,
        )

        return state.replace(
            mean=means, p_sigma=p_sigmas, C=Cs, B=Bs, D=Ds, p_c=p_cs, sigma=sigmas
        )


def cmaes_grad(
    x: Array,
    fitness: Array,
    mean: Array,
    sigma: float,
    weights_truncated: Array,
) -> [Array, Array]:
    """Approximate gradient using samples from a search distribution."""
    # get sorted solutions
    concat_p_f = jnp.hstack([jnp.expand_dims(fitness, 1), x])
    sorted_solutions = concat_p_f[concat_p_f[:, 0].argsort()]
    # get the scores
    x_k = sorted_solutions[:, 1:]  # ~ N(m, σ^2 C)
    y_k = (x_k - mean) / sigma  # ~ N(0, C)
    grad = jnp.dot(
        weights_truncated.T, y_k
    )  # y_w can be seen as score estimate of CMA-ES

    return y_k, grad<|MERGE_RESOLUTION|>--- conflicted
+++ resolved
@@ -101,13 +101,7 @@
         self, rng: PRNGKey, state: EvoState, params: EvoParams
     ) -> [Array, EvoState]:
         """`ask` for new parameter candidates to evaluate next."""
-<<<<<<< HEAD
-        Cs, Bs, Ds = jax.vmap(full_eigen_decomp, (0, 0, 0, None))(
-            state.C, state.B, state.D
-        )
-=======
-        Cs, Bs, Ds = jax.vmap(full_eigen_decomp, (0, 0, 0))(state.C, state.B, state.D)
->>>>>>> cae0e927
+        Cs, Bs, Ds = jax.vmap(full_eigen_decomp)(state.C, state.B, state.D)
         keys = jax.random.split(rng, num=self.npop)
         x = jax.vmap(sample, (0, 0, 0, 0, 0, None, None))(
             keys,
